--- conflicted
+++ resolved
@@ -237,9 +237,6 @@
 	t.Execution.Tries = -1
 }
 
-<<<<<<< HEAD
-// CheckResult captures the outcome of a single check inside a test.
-=======
 // SetMetadata attaches value to t under the given key.
 func (t *Test) SetMetadata(key string, value interface{}) {
 	if t.metadata == nil {
@@ -283,8 +280,7 @@
 	return 0
 }
 
-// CheckResult captures the outcom of a single check inside a test.
->>>>>>> 1f388c43
+// CheckResult captures the outcome of a single check inside a test.
 type CheckResult struct {
 	Name     string        // Name of the check as registered.
 	JSON     string        // JSON serialization of check.
